--- conflicted
+++ resolved
@@ -185,11 +185,8 @@
 - HenryVogt
 - hicksy
 - himorishige
-<<<<<<< HEAD
+- Hirochon
 - hjonasson
-=======
-- Hirochon
->>>>>>> e52a37e8
 - hkan
 - hokaccha
 - Holben888
@@ -541,8 +538,5 @@
 - iamzee
 - TimonVS
 - yudai-nkt
-<<<<<<< HEAD
 - baby230211
-=======
-- TomVance
->>>>>>> e52a37e8
+- TomVance