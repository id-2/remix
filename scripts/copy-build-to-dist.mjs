import path from "path";
import fse from "fs-extra";
import chalk from "chalk";

const ROOT_DIR = process.cwd();
const PACKAGES_PATH = path.join(ROOT_DIR, "packages");
const DEFAULT_BUILD_PATH = path.join(ROOT_DIR, "build");

let activeOutputDir = DEFAULT_BUILD_PATH;
if (process.env.REMIX_LOCAL_BUILD_DIRECTORY) {
  let appDir = path.join(ROOT_DIR, process.env.REMIX_LOCAL_BUILD_DIRECTORY);
  try {
    fse.readdirSync(path.join(appDir, "node_modules"));
  } catch {
    console.error(
      "Oops! You pointed `REMIX_LOCAL_BUILD_DIRECTORY` to a directory that " +
        "does not have a `node_modules` folder. Please `npm install` in that " +
        "directory and try again."
    );
    process.exit(1);
  }
  activeOutputDir = appDir;
}

copyBuildToDist();

async function copyBuildToDist() {
  let buildPath = getBuildPath();
  let packages = (await getPackageBuildPaths(buildPath)).map((buildDir) => {
    let parentDir = path.basename(path.dirname(buildDir));
    let dirName = path.basename(buildDir);
    return {
      build: buildDir,
      src: path.join(
        PACKAGES_PATH,
        parentDir === "@remix-run"
          ? `remix-${dirName}`
          : parentDir === "@vercel"
          ? `vercel-${dirName}`
          : dirName
      ),
    };
  });

  // Write an export shim for @remix-run/node/globals types
  let dest = path.join(
    ".",
    "build",
    "node_modules",
    "@remix-run",
    "node",
    "globals.d.ts"
  );
  console.log(chalk.yellow(`  🛠  Writing globals.d.ts shim to ${dest}`));
  await fse.writeFile(dest, "export * from './dist/globals';");

  /** @type {Promise<void>[]} */
  let copyQueue = [];
  for (let pkg of packages) {
    try {
      let srcPath = path.join(pkg.build, "dist");
      let destPath = path.join(pkg.src, "dist");
      if (!(await fse.stat(srcPath)).isDirectory()) {
        continue;
      }
      copyQueue.push(
        (async () => {
          console.log(
            chalk.yellow(
              `  🛠  Copying ${path.relative(
                ROOT_DIR,
                srcPath
              )} to ${path.relative(ROOT_DIR, destPath)}`
            )
          );
          fse.copy(srcPath, destPath, {
            recursive: true,
          });
        })()
      );
    } catch {}
  }

  // One-off deep import copies so folks don't need to import from inside of
  // dist/.  TODO: Remove in v2 and either get rid of the deep import or manage
  // with the package.json "exports" field
  let oneOffCopies = [
    // server-build.js built by rollup outside of dist/, need to copy to
    // packages/ dir outside of dist/
    [
      "build/node_modules/@remix-run/dev/server-build.js",
      "packages/remix-dev/server-build.js",
    ],
    // server-build.d.ts only built by tsc to dist/.  Copy outside of dist/
    // both in build/ and packages/ dir
    [
      "build/node_modules/@remix-run/dev/dist/server-build.d.ts",
      "build/node_modules/@remix-run/dev/server-build.d.ts",
    ],
    [
      "build/node_modules/@remix-run/dev/dist/server-build.d.ts",
      "packages/remix-dev/server-build.d.ts",
    ],
    // globals.d.ts shim written outside of dist/ in above, copy to packages/
    // dir outside of dist/
    [
      "build/node_modules/@remix-run/node/globals.d.ts",
      "packages/remix-node/globals.d.ts",
    ],

    // `@vercel/remix` stuffs. We want "server" to be placed at the root of the package.
    ...["globals.js", "globals.d.ts", "server.js", "server.d.ts"].map(
      (name) => {
        return [
          `build/node_modules/@vercel/remix/dist/${name}`,
          `packages/vercel-remix/${name}`,
        ];
      }
    ),
  ];

  oneOffCopies.forEach(([srcFile, destFile]) =>
    copyQueue.push(
      (async () => {
        let src = path.relative(ROOT_DIR, path.join(...srcFile.split("/")));
        let dest = path.relative(ROOT_DIR, path.join(...destFile.split("/")));
        console.log(chalk.yellow(`  🛠  Copying ${src} to ${dest}`));
        await fse.copy(src, dest);
      })()
    )
  );

  await Promise.all(copyQueue);
  console.log(
    chalk.green(
      "  ✅ Successfully copied build files to package dist directories!"
    )
  );
}

/**
 * @param {string} moduleRootDir
 * @returns {Promise<string[]>}
 */
async function getPackageBuildPaths(moduleRootDir) {
  /** @type {string[]} */
  let packageBuilds = [];

  try {
    for (let fileName of await fse.readdir(moduleRootDir)) {
      let moduleDir = path.join(moduleRootDir, fileName);
      if (!(await fse.stat(moduleDir)).isDirectory()) {
        continue;
      }
      if (
        path.basename(moduleDir) === "@remix-run" ||
        path.basename(moduleDir) === "@vercel"
      ) {
        packageBuilds.push(...(await getPackageBuildPaths(moduleDir)));
      } else if (
<<<<<<< HEAD
        /node_modules\/@remix-run\//.test(moduleDir) ||
        /node_modules\/@vercel\//.test(moduleDir) ||
        /node_modules\/create-remix/.test(moduleDir) ||
        /node_modules\/remix/.test(moduleDir)
=======
        /node_modules[/\\]@remix-run[/\\]/.test(moduleDir) ||
        /node_modules[/\\]create-remix/.test(moduleDir) ||
        /node_modules[/\\]remix/.test(moduleDir)
>>>>>>> 2bb20f1b
      ) {
        packageBuilds.push(moduleDir);
      }
    }
    return packageBuilds;
  } catch (_) {
    console.error(
      "No build files found. Run `yarn build` before running this script."
    );
    process.exit(1);
  }
}

function getBuildPath() {
  return path.join(activeOutputDir, "node_modules");
}<|MERGE_RESOLUTION|>--- conflicted
+++ resolved
@@ -158,16 +158,10 @@
       ) {
         packageBuilds.push(...(await getPackageBuildPaths(moduleDir)));
       } else if (
-<<<<<<< HEAD
-        /node_modules\/@remix-run\//.test(moduleDir) ||
-        /node_modules\/@vercel\//.test(moduleDir) ||
-        /node_modules\/create-remix/.test(moduleDir) ||
-        /node_modules\/remix/.test(moduleDir)
-=======
         /node_modules[/\\]@remix-run[/\\]/.test(moduleDir) ||
+        /node_modules[/\\]@vercel[/\\]/.test(moduleDir) ||
         /node_modules[/\\]create-remix/.test(moduleDir) ||
         /node_modules[/\\]remix/.test(moduleDir)
->>>>>>> 2bb20f1b
       ) {
         packageBuilds.push(moduleDir);
       }
