import { execSync } from "node:child_process";
import path from "node:path";
import { pathToFileURL } from "node:url";
import fse from "fs-extra";
import PackageJson from "@npmcli/package-json";
import type { NodePolyfillsOptions as EsbuildPluginsNodeModulesPolyfillOptions } from "esbuild-plugins-node-modules-polyfill";

import type { RouteManifest, DefineRoutesFunction } from "./config/routes";
import { defineRoutes } from "./config/routes";
import { ServerMode, isValidServerMode } from "./config/serverModes";
import { serverBuildVirtualModule } from "./compiler/server/virtualModules";
import { flatRoutes } from "./config/flat-routes";
import { detectPackageManager } from "./cli/detectPackageManager";
import { logger } from "./tux";

export interface RemixMdxConfig {
  rehypePlugins?: any[];
  remarkPlugins?: any[];
}

export type RemixMdxConfigFunction = (
  filename: string
) => Promise<RemixMdxConfig | undefined> | RemixMdxConfig | undefined;

export type ServerModuleFormat = "esm" | "cjs";
export type ServerPlatform = "node" | "neutral";

type Dev = {
  command?: string;
  manual?: boolean;
  port?: number;
  tlsKey?: string;
  tlsCert?: string;
};

interface FutureConfig {
  v3_fetcherPersist: boolean;
  v3_relativeSplatPath: boolean;
}

type NodeBuiltinsPolyfillOptions = Pick<
  EsbuildPluginsNodeModulesPolyfillOptions,
  "modules" | "globals"
>;

/**
 * The user-provided config in `remix.config.js`.
 */
export interface AppConfig {
  /**
   * The path to the `app` directory, relative to `remix.config.js`. Defaults
   * to `"app"`.
   */
  appDirectory?: string;

  /**
   * The path to a directory Remix can use for caching things in development,
   * relative to `remix.config.js`. Defaults to `".cache"`.
   */
  cacheDirectory?: string;

  /**
   * A function for defining custom routes, in addition to those already defined
   * using the filesystem convention in `app/routes`. Both sets of routes will
   * be merged.
   */
  routes?: (
    defineRoutes: DefineRoutesFunction
  ) => Promise<ReturnType<DefineRoutesFunction>>;

  /**
   * The path to the browser build, relative to `remix.config.js`. Defaults to
   * "public/build".
   */
  assetsBuildDirectory?: string;

  /**
   * The URL prefix of the browser build with a trailing slash. Defaults to
   * `"/build/"`. This is the path the browser will use to find assets.
   */
  publicPath?: string;

  /**
   * Options for `remix dev`. See https://remix.run/other-api/dev#options-1
   */
  dev?: Dev;

  /**
   * Additional MDX remark / rehype plugins.
   */
  mdx?: RemixMdxConfig | RemixMdxConfigFunction;

  /**
   * Whether to process CSS using PostCSS if a PostCSS config file is present.
   * Defaults to `true`.
   */
  postcss?: boolean;

  /**
   * A server entrypoint, relative to the root directory that becomes your
   * server's main module. If specified, Remix will compile this file along with
   * your application into a single file to be deployed to your server. This
   * file can use either a `.ts` or `.js` file extension.
   */
  server?: string;

  /**
   * The path to the server build file, relative to `remix.config.js`. This file
   * should end in a `.js` extension and should be deployed to your server.
   */
  serverBuildPath?: string;

  /**
   * The order of conditions to use when resolving server dependencies'
   * `exports` field in `package.json`.
   *
   * For more information, see: https://esbuild.github.io/api/#conditions
   */
  serverConditions?: string[];

  /**
   * A list of patterns that determined if a module is transpiled and included
   * in the server bundle. This can be useful when consuming ESM only packages
   * in a CJS build.
   */
  serverDependenciesToBundle?: "all" | Array<string | RegExp>;

  /**
   * The order of main fields to use when resolving server dependencies.
   * Defaults to `["main", "module"]`.
   *
   * For more information, see: https://esbuild.github.io/api/#main-fields
   */
  serverMainFields?: string[];

  /**
   * Whether to minify the server build in production or not.
   * Defaults to `false`.
   */
  serverMinify?: boolean;

  /**
   * The output format of the server build. Defaults to "esm".
   */
  serverModuleFormat?: ServerModuleFormat;

  /**
   * The Node.js polyfills to include in the server build when targeting
   * non-Node.js server platforms.
   */
  serverNodeBuiltinsPolyfill?: NodeBuiltinsPolyfillOptions;

  /**
   * The Node.js polyfills to include in the browser build.
   */
  browserNodeBuiltinsPolyfill?: NodeBuiltinsPolyfillOptions;

  /**
   * The platform the server build is targeting. Defaults to "node".
   */
  serverPlatform?: ServerPlatform;

  /**
<<<<<<< HEAD
   * Configuration of server bundles to produce. If this is defined then the
   * top-level `serverBuildPath` value is ignored.
   */
  serverBundles?: {
    serverBuildPath: string;
    routes: string[];
  }[];

  /*
   * Whether to support Tailwind functions and directives in CSS files if `tailwindcss` is installed.
   * Defaults to `true`.
=======
   * Whether to support Tailwind functions and directives in CSS files if
   * `tailwindcss` is installed. Defaults to `true`.
>>>>>>> c76224f3
   */
  tailwind?: boolean;

  /**
   * A list of filenames or a glob patterns to match files in the `app/routes`
   * directory that Remix will ignore. Matching files will not be recognized as
   * routes.
   */
  ignoredRouteFiles?: string[];

  /**
   * A function for defining custom directories to watch while running `remix dev`,
   * in addition to `appDirectory`.
   */
  watchPaths?:
    | string
    | string[]
    | (() => Promise<string | string[]> | string | string[]);

  /**
   * Enabled future flags
   */
  future?: [keyof FutureConfig] extends [never]
    ? // Partial<FutureConfig> doesn't work when it's empty so just prevent any keys
      { [key: string]: never }
    : Partial<FutureConfig>;
}

/**
 * Fully resolved configuration object we use throughout Remix.
 */
export interface RemixConfig {
  /**
   * The absolute path to the root of the Remix project.
   */
  rootDirectory: string;

  /**
   * The absolute path to the application source directory.
   */
  appDirectory: string;

  /**
   * The absolute path to the cache directory.
   */
  cacheDirectory: string;

  /**
   * The path to the entry.client file, relative to `config.appDirectory`.
   */
  entryClientFile: string;

  /**
   * The absolute path to the entry.client file.
   */
  entryClientFilePath: string;

  /**
   * The path to the entry.server file, relative to `config.appDirectory`.
   */
  entryServerFile: string;

  /**
   * The absolute path to the entry.server file.
   */
  entryServerFilePath: string;

  /**
   * An object of all available routes, keyed by route id.
   */
  routes: RouteManifest;

  /**
   * The absolute path to the assets build directory.
   */
  assetsBuildDirectory: string;

  /**
   * the original relative path to the assets build directory
   */
  relativeAssetsBuildDirectory: string;

  /**
   * The URL prefix of the public build with a trailing slash.
   */
  publicPath: string;

  /**
   * Options for `remix dev`. See https://remix.run/other-api/dev#options-1
   */
  dev: Dev;

  /**
   * Additional MDX remark / rehype plugins.
   */
  mdx?: RemixMdxConfig | RemixMdxConfigFunction;

  /**
   * Whether to process CSS using PostCSS if a PostCSS config file is present.
   * Defaults to `true`.
   */
  postcss: boolean;

  /**
   * The path to the server build file. This file should end in a `.js`.
   */
  serverBuildPath: string;

  /**
   * The default entry module for the server build if a {@see AppConfig.server}
   * is not provided.
   */
  serverBuildTargetEntryModule: string;

  /**
   * The order of conditions to use when resolving server dependencies'
   * `exports` field in `package.json`.
   *
   * For more information, see: https://esbuild.github.io/api/#conditions
   */
  serverConditions?: string[];

  /**
   * A list of patterns that determined if a module is transpiled and included
   * in the server bundle. This can be useful when consuming ESM only packages
   * in a CJS build.
   */
  serverDependenciesToBundle: "all" | Array<string | RegExp>;

  /**
   * A server entrypoint relative to the root directory that becomes your
   * server's main module.
   */
  serverEntryPoint?: string;

  /**
   * The order of main fields to use when resolving server dependencies.
   * Defaults to `["main", "module"]`.
   *
   * For more information, see: https://esbuild.github.io/api/#main-fields
   */
  serverMainFields: string[];

  /**
   * Whether to minify the server build in production or not.
   * Defaults to `false`.
   */
  serverMinify: boolean;

  /**
   * The mode to use to run the server.
   */
  serverMode: ServerMode;

  /**
   * The output format of the server build. Defaults to "esm".
   */
  serverModuleFormat: ServerModuleFormat;

  /**
   * The Node.js polyfills to include in the server build when targeting
   * non-Node.js server platforms.
   */
  serverNodeBuiltinsPolyfill?: NodeBuiltinsPolyfillOptions;

  /**
   * The Node.js polyfills to include in the browser build.
   */
  browserNodeBuiltinsPolyfill?: NodeBuiltinsPolyfillOptions;

  /**
   * The platform the server build is targeting. Defaults to "node".
   */
  serverPlatform: ServerPlatform;

  /**
<<<<<<< HEAD
   * Configuration of server bundles to produce. If this is defined then the
   * top-level `serverBuildPath` value is ignored.
   */
  serverBundles?: {
    serverBuildPath: string;
    routes: RouteManifest;
  }[];

  /*
=======
   * Enable SPA Mode.  Default's to `false`.
   *
   * This is the inverse of the user-level `unstable_ssr` config and used throughout
   * the codebase to avoid confusion with Vite's `ssr` config
   */
  isSpaMode: boolean;

  /**
>>>>>>> c76224f3
   * Whether to support Tailwind functions and directives in CSS files if `tailwindcss` is installed.
   * Defaults to `true`.
   */
  tailwind: boolean;

  /**
   * A list of directories to watch.
   */
  watchPaths: string[];

  /**
   * The path for the tsconfig file, if present on the root directory.
   */
  tsconfigPath: string | undefined;

  future: FutureConfig;
}

/**
 * Returns a fully resolved config object from the remix.config.js in the given
 * root directory.
 */
export async function readConfig(
  remixRoot?: string,
  serverMode?: ServerMode
): Promise<RemixConfig> {
  if (!remixRoot) {
    remixRoot = process.env.REMIX_ROOT || process.cwd();
  }

  let rootDirectory = path.resolve(remixRoot);
  let configFile = findConfig(rootDirectory, "remix.config", configExts);

  let appConfig: AppConfig = {};
  if (configFile) {
    let appConfigModule: any;
    try {
      // shout out to next
      // https://github.com/vercel/next.js/blob/b15a976e11bf1dc867c241a4c1734757427d609c/packages/next/server/config.ts#L748-L765
      if (process.env.JEST_WORKER_ID) {
        // dynamic import does not currently work inside vm which
        // jest relies on, so we fall back to require for this case
        // https://github.com/nodejs/node/issues/35889
        appConfigModule = require(configFile);
      } else {
        let stat = fse.statSync(configFile);
        appConfigModule = await import(
          pathToFileURL(configFile).href + "?t=" + stat.mtimeMs
        );
      }
      appConfig = appConfigModule?.default || appConfigModule;
    } catch (error: unknown) {
      throw new Error(
        `Error loading Remix config at ${configFile}\n${String(error)}`
      );
    }
  }

  return await resolveConfig(appConfig, {
    rootDirectory,
    serverMode,
  });
}

export async function resolveConfig(
  appConfig: AppConfig,
  {
    rootDirectory,
    serverMode = ServerMode.Production,
    isSpaMode = false,
  }: {
    rootDirectory: string;
    serverMode?: ServerMode;
    isSpaMode?: boolean;
  }
): Promise<RemixConfig> {
  if (!isValidServerMode(serverMode)) {
    throw new Error(`Invalid server mode "${serverMode}"`);
  }

  let serverBuildPath = path.resolve(
    rootDirectory,
    appConfig.serverBuildPath ?? "build/index.js"
  );
  let serverBuildTargetEntryModule = `export * from ${JSON.stringify(
    serverBuildVirtualModule.id
  )};`;
  let serverConditions = appConfig.serverConditions;
  let serverDependenciesToBundle = appConfig.serverDependenciesToBundle || [];
  let serverEntryPoint = appConfig.server;
  let serverMainFields = appConfig.serverMainFields;
  let serverMinify = appConfig.serverMinify;

  let serverModuleFormat = appConfig.serverModuleFormat || "esm";
  let serverPlatform = appConfig.serverPlatform || "node";
  serverMainFields ??=
    serverModuleFormat === "esm" ? ["module", "main"] : ["main", "module"];
  serverMinify ??= false;

  let serverNodeBuiltinsPolyfill = appConfig.serverNodeBuiltinsPolyfill;
  let browserNodeBuiltinsPolyfill = appConfig.browserNodeBuiltinsPolyfill;
  let mdx = appConfig.mdx;
  let postcss = appConfig.postcss ?? true;
  let tailwind = appConfig.tailwind ?? true;

  let appDirectory = path.resolve(
    rootDirectory,
    appConfig.appDirectory || "app"
  );

  let cacheDirectory = path.resolve(
    rootDirectory,
    appConfig.cacheDirectory || ".cache"
  );

  let defaultsDirectory = path.resolve(__dirname, "config", "defaults");

  let userEntryClientFile = findEntry(appDirectory, "entry.client");
  let userEntryServerFile = findEntry(appDirectory, "entry.server");

  let entryServerFile: string;
  let entryClientFile = userEntryClientFile || "entry.client.tsx";

  let pkgJson = await PackageJson.load(rootDirectory);
  let deps = pkgJson.content.dependencies ?? {};

  if (isSpaMode) {
    // This is a super-simple default since we don't need streaming in SPA Mode.
    // We can include this in a remix-spa template, but right now `npx remix reveal`
    // will still expose the streaming template since that command doesn't have
    // access to the `unstable_ssr:false` flag in the vite config (the streaming template
    // works just fine so maybe instea dof having this we _only have this version
    // in the template...).  We let users manage an entry.server file in SPA Mode
    // so they can de ide if they want to hydrate the full document or just an
    // embedded `<div id="app">` or whatever.
    entryServerFile = "entry.server.spa.tsx";
  } else if (userEntryServerFile) {
    entryServerFile = userEntryServerFile;
  } else {
    let serverRuntime = deps["@remix-run/deno"]
      ? "deno"
      : deps["@remix-run/cloudflare"]
      ? "cloudflare"
      : deps["@remix-run/node"]
      ? "node"
      : undefined;

    if (!serverRuntime) {
      let serverRuntimes = [
        "@remix-run/deno",
        "@remix-run/cloudflare",
        "@remix-run/node",
      ];
      let formattedList = disjunctionListFormat.format(serverRuntimes);
      throw new Error(
        `Could not determine server runtime. Please install one of the following: ${formattedList}`
      );
    }

    if (!deps["isbot"]) {
      console.log(
        "adding `isbot` to your package.json, you should commit this change"
      );

      pkgJson.update({
        dependencies: {
          ...pkgJson.content.dependencies,
          isbot: "^4",
        },
      });

      await pkgJson.save();

      let packageManager = detectPackageManager() ?? "npm";

      execSync(`${packageManager} install`, {
        cwd: rootDirectory,
        stdio: "inherit",
      });
    }

    entryServerFile = `entry.server.${serverRuntime}.tsx`;
  }

  let entryClientFilePath = userEntryClientFile
    ? path.resolve(appDirectory, userEntryClientFile)
    : path.resolve(defaultsDirectory, entryClientFile);

  let entryServerFilePath = userEntryServerFile
    ? path.resolve(appDirectory, userEntryServerFile)
    : path.resolve(defaultsDirectory, entryServerFile);

  let assetsBuildDirectory =
    appConfig.assetsBuildDirectory || path.join("public", "build");

  let absoluteAssetsBuildDirectory = path.resolve(
    rootDirectory,
    assetsBuildDirectory
  );

  let publicPath = addTrailingSlash(appConfig.publicPath || "/build/");

  let rootRouteFile = findEntry(appDirectory, "root");
  if (!rootRouteFile) {
    throw new Error(`Missing "root" route file in ${appDirectory}`);
  }

  let routes: RouteManifest = {
    root: { path: "", id: "root", file: rootRouteFile },
  };

  if (fse.existsSync(path.resolve(appDirectory, "routes"))) {
    let fileRoutes = flatRoutes(appDirectory, appConfig.ignoredRouteFiles);
    for (let route of Object.values(fileRoutes)) {
      routes[route.id] = { ...route, parentId: route.parentId || "root" };
    }
  }
  if (appConfig.routes) {
    let manualRoutes = await appConfig.routes(defineRoutes);
    for (let route of Object.values(manualRoutes)) {
      routes[route.id] = { ...route, parentId: route.parentId || "root" };
    }
  }

  let serverBundles = appConfig.serverBundles?.map((bundle) => {
    // Build up the resolved `routes` including any parent routes
    let bundleRoutes: RouteManifest = {};
    for (let id of bundle.routes) {
      let currentRoute: RouteManifest[string] | undefined = routes[id];
      do {
        bundleRoutes[currentRoute.id] = currentRoute;
        if (currentRoute.parentId) {
          currentRoute = routes[currentRoute.parentId];
        } else {
          currentRoute = undefined;
        }
      } while (currentRoute);
    }

    return { serverBuildPath: bundle.serverBuildPath, routes: bundleRoutes };
  });

  let watchPaths: string[] = [];
  if (typeof appConfig.watchPaths === "function") {
    let directories = await appConfig.watchPaths();
    watchPaths = watchPaths.concat(
      Array.isArray(directories) ? directories : [directories]
    );
  } else if (appConfig.watchPaths) {
    watchPaths = watchPaths.concat(
      Array.isArray(appConfig.watchPaths)
        ? appConfig.watchPaths
        : [appConfig.watchPaths]
    );
  }

  // When tsconfigPath is undefined, the default "tsconfig.json" is not
  // found in the root directory.
  let tsconfigPath: string | undefined;
  let rootTsconfig = path.resolve(rootDirectory, "tsconfig.json");
  let rootJsConfig = path.resolve(rootDirectory, "jsconfig.json");

  if (fse.existsSync(rootTsconfig)) {
    tsconfigPath = rootTsconfig;
  } else if (fse.existsSync(rootJsConfig)) {
    tsconfigPath = rootJsConfig;
  }

  // Note: When a future flag is removed from here, it should be added to the
  // list below, so we can let folks know if they have obsolete flags in their
  // config.  If we ever convert remix.config.js to a TS file, so we get proper
  // typings this won't be necessary anymore.
  let future: FutureConfig = {
    v3_fetcherPersist: appConfig.future?.v3_fetcherPersist === true,
    v3_relativeSplatPath: appConfig.future?.v3_relativeSplatPath === true,
  };

  if (appConfig.future) {
    let userFlags = appConfig.future;
    let deprecatedFlags = [
      "unstable_cssModules",
      "unstable_cssSideEffectImports",
      "unstable_dev",
      "unstable_postcss",
      "unstable_tailwind",
      "unstable_vanillaExtract",
      "v2_errorBoundary",
      "v2_headers",
      "v2_meta",
      "v2_normalizeFormMethod",
      "v2_routeConvention",
    ];

    if ("v2_dev" in userFlags) {
      if (userFlags.v2_dev === true) {
        deprecatedFlags.push("v2_dev");
      } else {
        logger.warn("The `v2_dev` future flag is obsolete.", {
          details: [
            "Move your dev options from `future.v2_dev` to `dev` within your `remix.config.js` file",
          ],
        });
      }
    }

    let obsoleteFlags = deprecatedFlags.filter((f) => f in userFlags);
    if (obsoleteFlags.length > 0) {
      logger.warn(
        `The following Remix future flags are now obsolete ` +
          `and can be removed from your remix.config.js file:\n` +
          obsoleteFlags.map((f) => `- ${f}\n`).join("")
      );
    }
  }

  return {
    appDirectory,
    cacheDirectory,
    entryClientFile,
    entryClientFilePath,
    entryServerFile,
    entryServerFilePath,
    dev: appConfig.dev ?? {},
    assetsBuildDirectory: absoluteAssetsBuildDirectory,
    relativeAssetsBuildDirectory: assetsBuildDirectory,
    publicPath,
    rootDirectory,
    routes,
    serverBuildPath,
    serverBuildTargetEntryModule,
    serverConditions,
    serverDependenciesToBundle,
    serverEntryPoint,
    serverMainFields,
    serverMinify,
    serverMode,
    serverModuleFormat,
    serverNodeBuiltinsPolyfill,
    isSpaMode,
    browserNodeBuiltinsPolyfill,
    serverPlatform,
    serverBundles,
    mdx,
    postcss,
    tailwind,
    watchPaths,
    tsconfigPath,
    future,
  };
}

function addTrailingSlash(path: string): string {
  return path.endsWith("/") ? path : path + "/";
}

const entryExts = [".js", ".jsx", ".ts", ".tsx"];

function findEntry(dir: string, basename: string): string | undefined {
  for (let ext of entryExts) {
    let file = path.resolve(dir, basename + ext);
    if (fse.existsSync(file)) return path.relative(dir, file);
  }

  return undefined;
}

const configExts = [".js", ".cjs", ".mjs"];

export function findConfig(
  dir: string,
  basename: string,
  extensions: string[]
): string | undefined {
  for (let ext of extensions) {
    let name = basename + ext;
    let file = path.join(dir, name);
    if (fse.existsSync(file)) return file;
  }

  return undefined;
}

// adds types for `Intl.ListFormat` to the global namespace
// we could also update our `tsconfig.json` to include `lib: ["es2021"]`
declare namespace Intl {
  type ListType = "conjunction" | "disjunction";

  interface ListFormatOptions {
    localeMatcher?: "lookup" | "best fit";
    type?: ListType;
    style?: "long" | "short" | "narrow";
  }

  interface ListFormatPart {
    type: "element" | "literal";
    value: string;
  }

  class ListFormat {
    constructor(locales?: string | string[], options?: ListFormatOptions);
    format(values: any[]): string;
    formatToParts(values: any[]): ListFormatPart[];
    supportedLocalesOf(
      locales: string | string[],
      options?: ListFormatOptions
    ): string[];
  }
}

let disjunctionListFormat = new Intl.ListFormat("en", {
  style: "long",
  type: "disjunction",
});<|MERGE_RESOLUTION|>--- conflicted
+++ resolved
@@ -161,7 +161,6 @@
   serverPlatform?: ServerPlatform;
 
   /**
-<<<<<<< HEAD
    * Configuration of server bundles to produce. If this is defined then the
    * top-level `serverBuildPath` value is ignored.
    */
@@ -171,12 +170,8 @@
   }[];
 
   /*
-   * Whether to support Tailwind functions and directives in CSS files if `tailwindcss` is installed.
-   * Defaults to `true`.
-=======
    * Whether to support Tailwind functions and directives in CSS files if
    * `tailwindcss` is installed. Defaults to `true`.
->>>>>>> c76224f3
    */
   tailwind?: boolean;
 
@@ -353,7 +348,6 @@
   serverPlatform: ServerPlatform;
 
   /**
-<<<<<<< HEAD
    * Configuration of server bundles to produce. If this is defined then the
    * top-level `serverBuildPath` value is ignored.
    */
@@ -363,7 +357,6 @@
   }[];
 
   /*
-=======
    * Enable SPA Mode.  Default's to `false`.
    *
    * This is the inverse of the user-level `unstable_ssr` config and used throughout
@@ -372,7 +365,6 @@
   isSpaMode: boolean;
 
   /**
->>>>>>> c76224f3
    * Whether to support Tailwind functions and directives in CSS files if `tailwindcss` is installed.
    * Defaults to `true`.
    */
