import { execSync } from "node:child_process";
import path from "node:path";
import { pathToFileURL } from "node:url";
import fse from "fs-extra";
import getPort from "get-port";
import NPMCliPackageJson from "@npmcli/package-json";
import { coerce } from "semver";

import type { RouteManifest, DefineRoutesFunction } from "./config/routes";
import { defineRoutes } from "./config/routes";
import { defineConventionalRoutes } from "./config/routesConvention";
import { ServerMode, isValidServerMode } from "./config/serverModes";
import { writeConfigDefaults } from "./config/write-tsconfig-defaults";
import { serverBuildVirtualModule } from "./compiler/server/virtualModules";
import { flatRoutes } from "./config/flat-routes";
import { detectPackageManager } from "./cli/detectPackageManager";
import { warnOnce } from "./warnOnce";

export interface RemixMdxConfig {
  rehypePlugins?: any[];
  remarkPlugins?: any[];
}

export type RemixMdxConfigFunction = (
  filename: string
) => Promise<RemixMdxConfig | undefined> | RemixMdxConfig | undefined;

export type ServerBuildTarget =
  | "node-cjs"
  | "arc"
  | "netlify"
  | "vercel"
  | "cloudflare-pages"
  | "cloudflare-workers"
  | "deno";

export type ServerModuleFormat = "esm" | "cjs";
export type ServerPlatform = "node" | "neutral";

type Dev = {
  port?: number; // TODO: remove in v2

  command?: string;
  httpScheme?: string;
  httpHost?: string;
  httpPort?: number;
  websocketPort?: number;
  restart?: boolean;
};

interface FutureConfig {
  unstable_dev: boolean | Dev;
  /** @deprecated Use the `postcss` config option instead */
  unstable_postcss: boolean;
  /** @deprecated Use the `tailwind` config option instead */
  unstable_tailwind: boolean;
  v2_errorBoundary: boolean;
  v2_meta: boolean;
  v2_normalizeFormMethod: boolean;
  v2_routeConvention: boolean;
}

/**
 * The user-provided config in `remix.config.js`.
 */
export interface AppConfig {
  /**
   * The path to the `app` directory, relative to `remix.config.js`. Defaults
   * to `"app"`.
   */
  appDirectory?: string;

  /**
   * The path to a directory Remix can use for caching things in development,
   * relative to `remix.config.js`. Defaults to `".cache"`.
   */
  cacheDirectory?: string;

  /**
   * A function for defining custom routes, in addition to those already defined
   * using the filesystem convention in `app/routes`. Both sets of routes will
   * be merged.
   */
  routes?: (
    defineRoutes: DefineRoutesFunction
  ) => Promise<ReturnType<DefineRoutesFunction>>;

  /**
   * The path to the browser build, relative to `remix.config.js`. Defaults to
   * "public/build".
   */
  assetsBuildDirectory?: string;

  /**
   * The path to the browser build, relative to remix.config.js. Defaults to
   * "public/build".
   *
   * @deprecated Use `{@link AppConfig.assetsBuildDirectory}` instead
   */
  browserBuildDirectory?: string;

  /**
   * The URL prefix of the browser build with a trailing slash. Defaults to
   * `"/build/"`. This is the path the browser will use to find assets.
   */
  publicPath?: string;

  /**
   * The port number to use for the dev server. Defaults to 8002.
   */
  devServerPort?: number;

  /**
   * The delay, in milliseconds, before the dev server broadcasts a reload
   * event. There is no delay by default.
   */
  devServerBroadcastDelay?: number;

  /**
   * Additional MDX remark / rehype plugins.
   */
  mdx?: RemixMdxConfig | RemixMdxConfigFunction;

  /**
   * Whether to process CSS using PostCSS if `postcss.config.js` is present.
   * Defaults to `false`.
   */
  postcss?: boolean;

  /**
   * A server entrypoint, relative to the root directory that becomes your
   * server's main module. If specified, Remix will compile this file along with
   * your application into a single file to be deployed to your server. This
   * file can use either a `.js` or `.ts` file extension.
   */
  server?: string;

  /**
   * The path to the server build, relative to `remix.config.js`. Defaults to
   * "build".
   *
   * @deprecated Use {@link AppConfig.serverBuildPath} instead.
   */
  serverBuildDirectory?: string;

  /**
   * The path to the server build file, relative to `remix.config.js`. This file
   * should end in a `.js` extension and should be deployed to your server.
   */
  serverBuildPath?: string;

  /**
   * The target of the server build. Defaults to "node-cjs".
   *
   * @deprecated Use a combination of `{@link AppConfig.publicPath}`, `{@link AppConfig.serverBuildPath}`, `{@link AppConfig.serverConditions}`, `{@link AppConfig.serverDependenciesToBundle}`, `{@link AppConfig.serverMainFields}`, `{@link AppConfig.serverMinify}`, `{@link AppConfig.serverModuleFormat}` and/or `{@link AppConfig.serverPlatform}` instead.
   */
  serverBuildTarget?: ServerBuildTarget;

  /**
   * The order of conditions to use when resolving server dependencies'
   * `exports` field in `package.json`.
   *
   * For more information, see: https://esbuild.github.io/api/#conditions
   */
  serverConditions?: string[];

  /**
   * A list of patterns that determined if a module is transpiled and included
   * in the server bundle. This can be useful when consuming ESM only packages
   * in a CJS build.
   */
  serverDependenciesToBundle?: "all" | Array<string | RegExp>;

  /**
   * The order of main fields to use when resolving server dependencies.
   * Defaults to `["main", "module"]`.
   *
   * For more information, see: https://esbuild.github.io/api/#main-fields
   */
  serverMainFields?: string[];

  /**
   * Whether to minify the server build in production or not.
   * Defaults to `false`.
   */
  serverMinify?: boolean;

  /**
   * The output format of the server build. Defaults to "cjs".
   */
  serverModuleFormat?: ServerModuleFormat;

  /**
   * The platform the server build is targeting. Defaults to "node".
   */
  serverPlatform?: ServerPlatform;

  /**
<<<<<<< HEAD
   * Configuration of server bundles to produce. If this is defined then the
   * top-level `serverBuildPath` value is ignored.
   */
  serverBundles?: {
    serverBuildPath: string;
    routes: string[];
  }[];
=======
   * Whether to support Tailwind functions and directives in CSS files if `tailwindcss` is installed.
   * Defaults to `false`.
   */
  tailwind?: boolean;
>>>>>>> bc088347

  /**
   * A list of filenames or a glob patterns to match files in the `app/routes`
   * directory that Remix will ignore. Matching files will not be recognized as
   * routes.
   */
  ignoredRouteFiles?: string[];

  /**
   * A function for defining custom directories to watch while running `remix dev`, in addition to `appDirectory`.
   */
  watchPaths?:
    | string
    | string[]
    | (() => Promise<string | string[]> | string | string[]);

  future?: Partial<FutureConfig>;
}

/**
 * Fully resolved configuration object we use throughout Remix.
 */
export interface RemixConfig {
  /**
   * The absolute path to the root of the Remix project.
   */
  rootDirectory: string;

  /**
   * The absolute path to the application source directory.
   */
  appDirectory: string;

  /**
   * The absolute path to the cache directory.
   */
  cacheDirectory: string;

  /**
   * The path to the entry.client file, relative to `config.appDirectory`.
   */
  entryClientFile: string;

  /**
   * The absolute path to the entry.client file.
   */
  entryClientFilePath: string;

  /**
   * The path to the entry.server file, relative to `config.appDirectory`.
   */
  entryServerFile: string;

  /**
   * The absolute path to the entry.server file.
   */
  entryServerFilePath: string;

  /**
   * An object of all available routes, keyed by route id.
   */
  routes: RouteManifest;

  /**
   * The absolute path to the assets build directory.
   */
  assetsBuildDirectory: string;

  /**
   * the original relative path to the assets build directory
   */
  relativeAssetsBuildDirectory: string;

  /**
   * The URL prefix of the public build with a trailing slash.
   */
  publicPath: string;

  /**
   * The port number to use for the dev (asset) server.
   */
  devServerPort: number;

  /**
   * The delay before the dev (asset) server broadcasts a reload event.
   */
  devServerBroadcastDelay: number;

  /**
   * Additional MDX remark / rehype plugins.
   */
  mdx?: RemixMdxConfig | RemixMdxConfigFunction;

  /**
   * Whether to process CSS using PostCSS if `postcss.config.js` is present.
   * Defaults to `false`.
   */
  postcss: boolean;

  /**
   * The path to the server build file. This file should end in a `.js`.
   */
  serverBuildPath: string;

  /**
   * The target of the server build. Defaults to "node-cjs".
   *
   * @deprecated Use a combination of `{@link AppConfig.publicPath}`, `{@link AppConfig.serverBuildPath}`, `{@link AppConfig.serverConditions}`, `{@link AppConfig.serverDependenciesToBundle}`, `{@link AppConfig.serverMainFields}`, `{@link AppConfig.serverMinify}`, `{@link AppConfig.serverModuleFormat}` and/or `{@link AppConfig.serverPlatform}` instead.   */
  serverBuildTarget?: ServerBuildTarget;

  /**
   * The default entry module for the server build if a {@see AppConfig.server}
   * is not provided.
   */
  serverBuildTargetEntryModule: string;

  /**
   * The order of conditions to use when resolving server dependencies'
   * `exports` field in `package.json`.
   *
   * For more information, see: https://esbuild.github.io/api/#conditions
   */
  serverConditions?: string[];

  /**
   * A list of patterns that determined if a module is transpiled and included
   * in the server bundle. This can be useful when consuming ESM only packages
   * in a CJS build.
   */
  serverDependenciesToBundle: "all" | Array<string | RegExp>;

  /**
   * A server entrypoint relative to the root directory that becomes your
   * server's main module.
   */
  serverEntryPoint?: string;

  /**
   * The order of main fields to use when resolving server dependencies.
   * Defaults to `["main", "module"]`.
   *
   * For more information, see: https://esbuild.github.io/api/#main-fields
   */
  serverMainFields: string[];

  /**
   * Whether to minify the server build in production or not.
   * Defaults to `false`.
   */
  serverMinify: boolean;

  /**
   * The mode to use to run the server.
   */
  serverMode: ServerMode;

  /**
   * The output format of the server build. Defaults to "cjs".
   */
  serverModuleFormat: ServerModuleFormat;

  /**
   * The platform the server build is targeting. Defaults to "node".
   */
  serverPlatform: ServerPlatform;

  /**
<<<<<<< HEAD
   * Configuration of server bundles to produce. If this is defined then the
   * top-level `serverBuildPath` value is ignored.
   */
  serverBundles?: {
    serverBuildPath: string;
    routes: RouteManifest;
  }[];
=======
   * Whether to support Tailwind functions and directives in CSS files if `tailwindcss` is installed.
   * Defaults to `false`.
   */
  tailwind: boolean;
>>>>>>> bc088347

  /**
   * A list of directories to watch.
   */
  watchPaths: string[];

  /**
   * The path for the tsconfig file, if present on the root directory.
   */
  tsconfigPath: string | undefined;

  future: FutureConfig;
}

/**
 * Returns a fully resolved config object from the remix.config.js in the given
 * root directory.
 */
export async function readConfig(
  remixRoot?: string,
  serverMode = ServerMode.Production
): Promise<RemixConfig> {
  if (!isValidServerMode(serverMode)) {
    throw new Error(`Invalid server mode "${serverMode}"`);
  }

  if (!remixRoot) {
    remixRoot = process.env.REMIX_ROOT || process.cwd();
  }

  let rootDirectory = path.resolve(remixRoot);
  let configFile = findConfig(rootDirectory, "remix.config", configExts);

  let appConfig: AppConfig = {};
  if (configFile) {
    let appConfigModule: any;
    try {
      // shout out to next
      // https://github.com/vercel/next.js/blob/b15a976e11bf1dc867c241a4c1734757427d609c/packages/next/server/config.ts#L748-L765
      if (process.env.NODE_ENV === "test") {
        // dynamic import does not currently work inside of vm which
        // jest relies on so we fall back to require for this case
        // https://github.com/nodejs/node/issues/35889
        appConfigModule = require(configFile);
      } else {
        appConfigModule = await import(pathToFileURL(configFile).href);
      }
      appConfig = appConfigModule?.default || appConfigModule;
    } catch (error: unknown) {
      throw new Error(
        `Error loading Remix config at ${configFile}\n${String(error)}`
      );
    }
  }

  if (appConfig.serverBuildTarget) {
    warnOnce(serverBuildTargetWarning, "v2_serverBuildTarget");
  }

  if (!appConfig.future?.v2_errorBoundary) {
    warnOnce(errorBoundaryWarning, "v2_errorBoundary");
  }

  if (!appConfig.future?.v2_normalizeFormMethod) {
    warnOnce(formMethodWarning, "v2_normalizeFormMethod");
  }

  if (!appConfig.future?.v2_meta) {
    warnOnce(metaWarning, "v2_meta");
  }

  let isCloudflareRuntime = ["cloudflare-pages", "cloudflare-workers"].includes(
    appConfig.serverBuildTarget ?? ""
  );
  let isDenoRuntime = appConfig.serverBuildTarget === "deno";

  let serverBuildPath = resolveServerBuildPath(rootDirectory, appConfig);
  let serverBuildTarget = appConfig.serverBuildTarget;
  let serverBuildTargetEntryModule = `export * from ${JSON.stringify(
    serverBuildVirtualModule.id
  )};`;
  let serverConditions = appConfig.serverConditions;
  let serverDependenciesToBundle = appConfig.serverDependenciesToBundle || [];
  let serverEntryPoint = appConfig.server;
  let serverMainFields = appConfig.serverMainFields;
  let serverMinify = appConfig.serverMinify;

  if (!appConfig.serverModuleFormat) {
    warnOnce(serverModuleFormatWarning, "serverModuleFormatWarning");
  }

  let serverModuleFormat = appConfig.serverModuleFormat || "cjs";
  let serverPlatform = appConfig.serverPlatform || "node";
  if (isCloudflareRuntime) {
    serverConditions ??= ["worker"];
    serverDependenciesToBundle = "all";
    serverMainFields ??= ["browser", "module", "main"];
    serverMinify ??= true;
    serverModuleFormat = "esm";
    serverPlatform = "neutral";
  }
  if (isDenoRuntime) {
    serverConditions ??= ["deno", "worker"];
    serverDependenciesToBundle = "all";
    serverMainFields ??= ["module", "main"];
    serverModuleFormat = "esm";
    serverPlatform = "neutral";
  }
  serverMainFields ??=
    serverModuleFormat === "esm" ? ["module", "main"] : ["main", "module"];
  serverMinify ??= false;

  if (appConfig.future) {
    if ("unstable_cssModules" in appConfig.future) {
      warnOnce(
        'The "future.unstable_cssModules" config option has been removed as this feature is now enabled automatically.'
      );
    }

    if ("unstable_cssSideEffectImports" in appConfig.future) {
      warnOnce(
        'The "future.unstable_cssSideEffectImports" config option has been removed as this feature is now enabled automatically.'
      );
    }

    if ("unstable_vanillaExtract" in appConfig.future) {
      warnOnce(
        'The "future.unstable_vanillaExtract" config option has been removed as this feature is now enabled automatically.'
      );
    }

    if (appConfig.future.unstable_postcss !== undefined) {
      warnOnce(
        'The "future.unstable_postcss" config option has been deprecated as this feature is now considered stable. Use the "postcss" config option instead.'
      );
    }

    if (appConfig.future.unstable_tailwind !== undefined) {
      warnOnce(
        'The "future.unstable_tailwind" config option has been deprecated as this feature is now considered stable. Use the "tailwind" config option instead.'
      );
    }
  }

  let mdx = appConfig.mdx;
  let postcss =
    appConfig.postcss ?? appConfig.future?.unstable_postcss === true;
  let tailwind =
    appConfig.tailwind ?? appConfig.future?.unstable_tailwind === true;

  let appDirectory = path.resolve(
    rootDirectory,
    appConfig.appDirectory || "app"
  );

  let cacheDirectory = path.resolve(
    rootDirectory,
    appConfig.cacheDirectory || ".cache"
  );

  let defaultsDirectory = path.resolve(__dirname, "config", "defaults");

  let userEntryClientFile = findEntry(appDirectory, "entry.client");
  let userEntryServerFile = findEntry(appDirectory, "entry.server");

  let entryServerFile: string;
  let entryClientFile: string;

  let pkgJson = await NPMCliPackageJson.load(remixRoot);
  let deps = pkgJson.content.dependencies ?? {};

  if (userEntryServerFile) {
    entryServerFile = userEntryServerFile;
  } else {
    let serverRuntime = deps["@remix-run/deno"]
      ? "deno"
      : deps["@remix-run/cloudflare"]
      ? "cloudflare"
      : deps["@remix-run/node"]
      ? "node"
      : undefined;

    if (!serverRuntime) {
      let serverRuntimes = [
        "@remix-run/deno",
        "@remix-run/cloudflare",
        "@remix-run/node",
      ];
      let formattedList = disjunctionListFormat.format(serverRuntimes);
      throw new Error(
        `Could not determine server runtime. Please install one of the following: ${formattedList}`
      );
    }

    let clientRenderer = deps["@remix-run/react"] ? "react" : undefined;

    if (!clientRenderer) {
      throw new Error(
        `Could not determine renderer. Please install the following: @remix-run/react`
      );
    }

    let maybeReactVersion = coerce(deps.react);
    if (!maybeReactVersion) {
      let react = ["react", "react-dom"];
      let list = conjunctionListFormat.format(react);
      throw new Error(
        `Could not determine React version. Please install the following packages: ${list}`
      );
    }

    let type: "stream" | "string" =
      maybeReactVersion.major >= 18 || maybeReactVersion.raw === "0.0.0"
        ? "stream"
        : "string";

    if (!deps["isbot"] && type === "stream") {
      console.log(
        "adding `isbot` to your package.json, you should commit this change"
      );

      pkgJson.update({
        dependencies: {
          ...pkgJson.content.dependencies,
          isbot: "latest",
        },
      });

      await pkgJson.save();

      let packageManager = detectPackageManager() ?? "npm";

      execSync(`${packageManager} install`, {
        cwd: remixRoot,
        stdio: "inherit",
      });
    }

    entryServerFile = `${serverRuntime}/entry.server.${clientRenderer}-${type}.tsx`;
  }

  if (userEntryClientFile) {
    entryClientFile = userEntryClientFile;
  } else {
    let clientRenderer = deps["@remix-run/react"] ? "react" : undefined;

    if (!clientRenderer) {
      throw new Error(
        `Could not determine runtime. Please install the following: @remix-run/react`
      );
    }

    let maybeReactVersion = coerce(deps.react);
    if (!maybeReactVersion) {
      let react = ["react", "react-dom"];
      let list = conjunctionListFormat.format(react);
      throw new Error(
        `Could not determine React version. Please install the following packages: ${list}`
      );
    }

    let type: "stream" | "string" =
      maybeReactVersion.major >= 18 || maybeReactVersion.raw === "0.0.0"
        ? "stream"
        : "string";

    entryClientFile = `entry.client.${clientRenderer}-${type}.tsx`;
  }

  let entryClientFilePath = userEntryClientFile
    ? path.resolve(appDirectory, userEntryClientFile)
    : path.resolve(defaultsDirectory, entryClientFile);

  let entryServerFilePath = userEntryServerFile
    ? path.resolve(appDirectory, userEntryServerFile)
    : path.resolve(defaultsDirectory, entryServerFile);

  if (appConfig.browserBuildDirectory) {
    warnOnce(browserBuildDirectoryWarning, "browserBuildDirectory");
  }

  let assetsBuildDirectory =
    appConfig.assetsBuildDirectory ||
    appConfig.browserBuildDirectory ||
    path.join("public", "build");

  let absoluteAssetsBuildDirectory = path.resolve(
    rootDirectory,
    assetsBuildDirectory
  );

  let devServerPort =
    Number(process.env.REMIX_DEV_SERVER_WS_PORT) ||
    (await getPort({ port: Number(appConfig.devServerPort) || 8002 }));
  // set env variable so un-bundled servers can use it
  process.env.REMIX_DEV_SERVER_WS_PORT = String(devServerPort);
  let devServerBroadcastDelay = appConfig.devServerBroadcastDelay || 0;

  let defaultPublicPath =
    appConfig.serverBuildTarget === "arc" ? "/_static/build/" : "/build/";
  let publicPath = addTrailingSlash(appConfig.publicPath || defaultPublicPath);

  let rootRouteFile = findEntry(appDirectory, "root");
  if (!rootRouteFile) {
    throw new Error(`Missing "root" route file in ${appDirectory}`);
  }

  let routes: RouteManifest = {
    root: { path: "", id: "root", file: rootRouteFile },
  };

  let routesConvention: typeof flatRoutes;

  if (appConfig.future?.v2_routeConvention) {
    routesConvention = flatRoutes;
  } else {
    warnOnce(flatRoutesWarning, "v2_routeConvention");
    routesConvention = defineConventionalRoutes;
  }

  if (fse.existsSync(path.resolve(appDirectory, "routes"))) {
    let conventionalRoutes = routesConvention(
      appDirectory,
      appConfig.ignoredRouteFiles
    );
    for (let route of Object.values(conventionalRoutes)) {
      routes[route.id] = { ...route, parentId: route.parentId || "root" };
    }
  }
  if (appConfig.routes) {
    let manualRoutes = await appConfig.routes(defineRoutes);
    for (let route of Object.values(manualRoutes)) {
      routes[route.id] = { ...route, parentId: route.parentId || "root" };
    }
  }

  let serverBundles = appConfig.serverBundles?.map((bundle) => {
    // Build up the resolved `routes` including any parent routes
    let bundleRoutes: RouteManifest = {};
    for (let id of bundle.routes) {
      let currentRoute: RouteManifest[string] | undefined = routes[id];
      do {
        bundleRoutes[currentRoute.id] = currentRoute;
        if (currentRoute.parentId) {
          currentRoute = routes[currentRoute.parentId];
        } else {
          currentRoute = undefined;
        }
      } while (currentRoute);
    }

    return { serverBuildPath: bundle.serverBuildPath, routes: bundleRoutes };
  });

  let watchPaths: string[] = [];
  if (typeof appConfig.watchPaths === "function") {
    let directories = await appConfig.watchPaths();
    watchPaths = watchPaths.concat(
      Array.isArray(directories) ? directories : [directories]
    );
  } else if (appConfig.watchPaths) {
    watchPaths = watchPaths.concat(
      Array.isArray(appConfig.watchPaths)
        ? appConfig.watchPaths
        : [appConfig.watchPaths]
    );
  }

  // When tsconfigPath is undefined, the default "tsconfig.json" is not
  // found in the root directory.
  let tsconfigPath: string | undefined;
  let rootTsconfig = path.resolve(rootDirectory, "tsconfig.json");
  let rootJsConfig = path.resolve(rootDirectory, "jsconfig.json");

  if (fse.existsSync(rootTsconfig)) {
    tsconfigPath = rootTsconfig;
  } else if (fse.existsSync(rootJsConfig)) {
    tsconfigPath = rootJsConfig;
  }

  if (tsconfigPath) {
    writeConfigDefaults(tsconfigPath);
  }

  let future: FutureConfig = {
    unstable_dev: appConfig.future?.unstable_dev ?? false,
    unstable_postcss: appConfig.future?.unstable_postcss === true,
    unstable_tailwind: appConfig.future?.unstable_tailwind === true,
    v2_errorBoundary: appConfig.future?.v2_errorBoundary === true,
    v2_meta: appConfig.future?.v2_meta === true,
    v2_normalizeFormMethod: appConfig.future?.v2_normalizeFormMethod === true,
    v2_routeConvention: appConfig.future?.v2_routeConvention === true,
  };

  return {
    appDirectory,
    cacheDirectory,
    entryClientFile,
    entryClientFilePath,
    entryServerFile,
    entryServerFilePath,
    devServerPort,
    devServerBroadcastDelay,
    assetsBuildDirectory: absoluteAssetsBuildDirectory,
    relativeAssetsBuildDirectory: assetsBuildDirectory,
    publicPath,
    rootDirectory,
    routes,
    serverBuildPath,
    serverBuildTarget,
    serverBuildTargetEntryModule,
    serverConditions,
    serverDependenciesToBundle,
    serverEntryPoint,
    serverMainFields,
    serverMinify,
    serverMode,
    serverModuleFormat,
    serverPlatform,
    serverBundles,
    mdx,
    postcss,
    tailwind,
    watchPaths,
    tsconfigPath,
    future,
  };
}

function addTrailingSlash(path: string): string {
  return path.endsWith("/") ? path : path + "/";
}

const entryExts = [".js", ".jsx", ".ts", ".tsx"];

function findEntry(dir: string, basename: string): string | undefined {
  for (let ext of entryExts) {
    let file = path.resolve(dir, basename + ext);
    if (fse.existsSync(file)) return path.relative(dir, file);
  }

  return undefined;
}

const configExts = [".js", ".cjs", ".mjs"];

export function findConfig(
  dir: string,
  basename: string,
  extensions: string[]
): string | undefined {
  for (let ext of extensions) {
    let name = basename + ext;
    let file = path.join(dir, name);
    if (fse.existsSync(file)) return file;
  }

  return undefined;
}

const resolveServerBuildPath = (
  rootDirectory: string,
  appConfig: AppConfig
) => {
  let serverBuildPath = "build/index.js";

  switch (appConfig.serverBuildTarget) {
    case "arc":
      serverBuildPath = "server/index.js";
      break;
    case "cloudflare-pages":
      serverBuildPath = "functions/[[path]].js";
      break;
    case "netlify":
      serverBuildPath = ".netlify/functions-internal/server.js";
      break;
    case "vercel":
      serverBuildPath = "api/index.js";
      break;
  }

  // retain deprecated behavior for now
  if (appConfig.serverBuildDirectory) {
    warnOnce(serverBuildDirectoryWarning, "serverBuildDirectory");

    serverBuildPath = path.join(appConfig.serverBuildDirectory, "index.js");
  }

  if (appConfig.serverBuildPath) {
    serverBuildPath = appConfig.serverBuildPath;
  }

  return path.resolve(rootDirectory, serverBuildPath);
};

// adds types for `Intl.ListFormat` to the global namespace
// we could also update our `tsconfig.json` to include `lib: ["es2021"]`
declare namespace Intl {
  type ListType = "conjunction" | "disjunction";

  interface ListFormatOptions {
    localeMatcher?: "lookup" | "best fit";
    type?: ListType;
    style?: "long" | "short" | "narrow";
  }

  interface ListFormatPart {
    type: "element" | "literal";
    value: string;
  }

  class ListFormat {
    constructor(locales?: string | string[], options?: ListFormatOptions);
    format(values: any[]): string;
    formatToParts(values: any[]): ListFormatPart[];
    supportedLocalesOf(
      locales: string | string[],
      options?: ListFormatOptions
    ): string[];
  }
}

let conjunctionListFormat = new Intl.ListFormat("en", {
  style: "long",
  type: "conjunction",
});

let disjunctionListFormat = new Intl.ListFormat("en", {
  style: "long",
  type: "disjunction",
});

export let browserBuildDirectoryWarning =
  "⚠️ REMIX FUTURE CHANGE: The `browserBuildDirectory` config option will be removed in v2. " +
  "Use `assetsBuildDirectory` instead. " +
  "For instructions on making this change see " +
  "https://remix.run/docs/en/v1.15.0/pages/v2#browserbuilddirectory";

export let serverBuildDirectoryWarning =
  "⚠️ REMIX FUTURE CHANGE: The `serverBuildDirectory` config option will be removed in v2. " +
  "Use `serverBuildPath` instead. " +
  "For instructions on making this change see " +
  "https://remix.run/docs/en/v1.15.0/pages/v2#serverbuilddirectory";

export let serverBuildTargetWarning =
  "⚠️ REMIX FUTURE CHANGE: The `serverBuildTarget` config option will be removed in v2. " +
  "Use a combination of server module config values to achieve the same build output. " +
  "For instructions on making this change see " +
  "https://remix.run/docs/en/v1.15.0/pages/v2#serverbuildtarget";

export const serverModuleFormatWarning =
  "⚠️ REMIX FUTURE CHANGE: The `serverModuleFormat` config default option will be changing in v2 " +
  "from `cjs` to `esm`. You can prepare for this change by explicitly specifying `serverModuleFormat: 'cjs'`. " +
  "For instructions on making this change see " +
  "https://remix.run/docs/en/v1.16.0/pages/v2#servermoduleformat";

export let flatRoutesWarning =
  "⚠️ REMIX FUTURE CHANGE: The route file convention is changing in v2. " +
  "You can prepare for this change at your convenience with the `v2_routeConvention` future flag. " +
  "For instructions on making this change see " +
  "https://remix.run/docs/en/v1.15.0/pages/v2#file-system-route-convention";

export const errorBoundaryWarning =
  "⚠️ REMIX FUTURE CHANGE: The behaviors of `CatchBoundary` and `ErrorBoundary` are changing in v2. " +
  "You can prepare for this change at your convenience with the `v2_errorBoundary` future flag. " +
  "For instructions on making this change see " +
  "https://remix.run/docs/en/v1.15.0/pages/v2#catchboundary-and-errorboundary";

export const formMethodWarning =
  "⚠️ REMIX FUTURE CHANGE: APIs that provide `formMethod` will be changing in v2. " +
  "All values will be uppercase (GET, POST, etc.) instead of lowercase (get, post, etc.) " +
  "You can prepare for this change at your convenience with the `v2_normalizeFormMethod` future flag. " +
  "For instructions on making this change see " +
  "https://remix.run/docs/en/v1.15.0/pages/v2#formMethod";

export const metaWarning =
  "⚠️ REMIX FUTURE CHANGE: The route `meta` export signature is changing in v2. " +
  "You can prepare for this change at your convenience with the `v2_meta` future flag. " +
  "For instructions on making this change see " +
  "https://remix.run/docs/en/v1.15.0/pages/v2#meta";<|MERGE_RESOLUTION|>--- conflicted
+++ resolved
@@ -196,7 +196,6 @@
   serverPlatform?: ServerPlatform;
 
   /**
-<<<<<<< HEAD
    * Configuration of server bundles to produce. If this is defined then the
    * top-level `serverBuildPath` value is ignored.
    */
@@ -204,12 +203,12 @@
     serverBuildPath: string;
     routes: string[];
   }[];
-=======
+
+  /*
    * Whether to support Tailwind functions and directives in CSS files if `tailwindcss` is installed.
    * Defaults to `false`.
    */
   tailwind?: boolean;
->>>>>>> bc088347
 
   /**
    * A list of filenames or a glob patterns to match files in the `app/routes`
@@ -377,7 +376,6 @@
   serverPlatform: ServerPlatform;
 
   /**
-<<<<<<< HEAD
    * Configuration of server bundles to produce. If this is defined then the
    * top-level `serverBuildPath` value is ignored.
    */
@@ -385,12 +383,12 @@
     serverBuildPath: string;
     routes: RouteManifest;
   }[];
-=======
+
+  /*
    * Whether to support Tailwind functions and directives in CSS files if `tailwindcss` is installed.
    * Defaults to `false`.
    */
   tailwind: boolean;
->>>>>>> bc088347
 
   /**
    * A list of directories to watch.
