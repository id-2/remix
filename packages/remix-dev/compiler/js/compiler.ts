import * as path from "path";
import { builtinModules as nodeBuiltins } from "module";
import * as esbuild from "esbuild";
import { nodeModulesPolyfillPlugin } from "esbuild-plugins-node-modules-polyfill";

import type { RemixConfig } from "../../config";
import { type Manifest } from "../../manifest";
import { getAppDependencies } from "../../dependencies";
import { loaders } from "../utils/loaders";
import { browserRouteModulesPlugin } from "./plugins/routes";
import { cssFilePlugin } from "../plugins/cssImports";
import { absoluteCssUrlsPlugin } from "../plugins/absoluteCssUrlsPlugin";
import { deprecatedRemixPackagePlugin } from "../plugins/deprecatedRemixPackage";
import { emptyModulesPlugin } from "../plugins/emptyModules";
import { mdxPlugin } from "../plugins/mdx";
import { externalPlugin } from "../plugins/external";
import { cssBundlePlugin } from "../plugins/cssBundlePlugin";
import { cssModulesPlugin } from "../plugins/cssModuleImports";
import { cssSideEffectImportsPlugin } from "../plugins/cssSideEffectImports";
import { vanillaExtractPlugin } from "../plugins/vanillaExtract";
import invariant from "../../invariant";
import { hmrPlugin } from "./plugins/hmr";
import type { LazyValue } from "../lazyValue";
import type { Context } from "../context";

type Compiler = {
  // produce ./public/build/
  compile: () => Promise<{
    metafile: esbuild.Metafile;
    hmr?: Manifest["hmr"];
  }>;
  cancel: () => Promise<void>;
  dispose: () => Promise<void>;
};

const getExternals = (remixConfig: RemixConfig): string[] => {
  // For the browser build, exclude node built-ins that don't have a
  // browser-safe alternative installed in node_modules. Nothing should
  // *actually* be external in the browser build (we want to bundle all deps) so
  // this is really just making sure we don't accidentally have any dependencies
  // on node built-ins in browser bundles.
  let dependencies = Object.keys(getAppDependencies(remixConfig));
  let fakeBuiltins = nodeBuiltins.filter((mod) => dependencies.includes(mod));

  if (fakeBuiltins.length > 0) {
    throw new Error(
      `It appears you're using a module that is built in to node, but you installed it as a dependency which could cause problems. Please remove ${fakeBuiltins.join(
        ", "
      )} before continuing.`
    );
  }
  return nodeBuiltins.filter((mod) => !dependencies.includes(mod));
};

const createEsbuildConfig = (
  ctx: Context,
  refs: { lazyCssBundleHref: LazyValue<string | undefined> }
): esbuild.BuildOptions => {
  let entryPoints: Record<string, string> = {
    "entry.client": ctx.config.entryClientFilePath,
  };

  for (let id of Object.keys(ctx.config.routes)) {
    entryPoints[id] = ctx.config.routes[id].file;
    // All route entry points are virtual modules that will be loaded by the
    // browserEntryPointsPlugin. This allows us to tree-shake server-only code
    // that we don't want to run in the browser (i.e. action & loader).
    entryPoints[id] += "?browser";
  }

  if (
    ctx.options.mode === "development" &&
    ctx.config.future.v2_dev !== false
  ) {
    let defaultsDirectory = path.resolve(
      __dirname,
      "..",
      "..",
      "config",
      "defaults"
    );
    entryPoints["__remix_entry_dev"] = path.join(
      defaultsDirectory,
      "entry.dev.ts"
    );
  }

  let plugins: esbuild.Plugin[] = [
    browserRouteModulesPlugin(ctx, /\?browser$/),
    deprecatedRemixPackagePlugin(ctx),
    cssBundlePlugin(refs),
    cssModulesPlugin(ctx, { outputCss: false }),
    vanillaExtractPlugin(ctx, { outputCss: false }),
    cssSideEffectImportsPlugin(ctx, {
      hmr:
        ctx.options.mode === "development" &&
        ctx.config.future.v2_dev !== false,
    }),
    cssFilePlugin(ctx),
    absoluteCssUrlsPlugin(),
    externalPlugin(/^https?:\/\//, { sideEffects: false }),
    mdxPlugin(ctx),
    emptyModulesPlugin(ctx, /\.server(\.[jt]sx?)?$/),
    emptyModulesPlugin(ctx, /^@remix-run\/(deno|cloudflare|node)(\/.*)?$/, {
      includeNodeModules: true,
    }),
    nodeModulesPolyfillPlugin(),
    externalPlugin(/^node:.*/, { sideEffects: false }),
<<<<<<< HEAD
    {
      // TODO: should be removed when error handling for compiler is improved
      name: "warn-on-unresolved-imports",
      setup: (build) => {
        build.onResolve({ filter: /.*/ }, (args) => {
          if (!isBareModuleId(resolvePath(args.path))) {
            return undefined;
          }

          if (args.path === "remix:hmr") {
            return undefined;
          }

          let packageName = getNpmPackageName(args.path);
          let pkgManager = detectPackageManager() ?? "npm";
          if (
            ctx.options.onWarning &&
            !isNodeBuiltIn(packageName) &&
            !/\bnode_modules\b/.test(args.importer) &&
            !args.path.endsWith(".css") &&
            !isCssSideEffectImportPath(args.path) &&
            // Silence spurious warnings when using Yarn PnP. Yarn PnP doesn’t use
            // a `node_modules` folder to keep its dependencies, so the above check
            // will always fail.
            (pkgManager === "npm" ||
              (pkgManager === "yarn" && process.versions.pnp == null))
          ) {
            try {
              require.resolve(args.path, { paths: [args.importer] });
            } catch (error: unknown) {
              ctx.options.onWarning(
                `The path "${args.path}" is imported in ` +
                  `${path.relative(process.cwd(), args.importer)} but ` +
                  `"${args.path}" was not found in your node_modules. ` +
                  `Did you forget to install it?`,
                args.path
              );
            }
          }
          return undefined;
        });
      },
    } as esbuild.Plugin,
=======
>>>>>>> 40a4d7d5
  ];

  if (ctx.options.mode === "development" && ctx.config.future.v2_dev) {
    plugins.push(hmrPlugin(ctx));
  }

  return {
    entryPoints,
    outdir: ctx.config.assetsBuildDirectory,
    platform: "browser",
    format: "esm",
    external: getExternals(ctx.config),
    loader: loaders,
    bundle: true,
    logLevel: "silent",
    splitting: true,
    sourcemap: ctx.options.sourcemap,
    // As pointed out by https://github.com/evanw/esbuild/issues/2440, when tsconfig is set to
    // `undefined`, esbuild will keep looking for a tsconfig.json recursively up. This unwanted
    // behavior can only be avoided by creating an empty tsconfig file in the root directory.
    tsconfig: ctx.config.tsconfigPath,
    mainFields: ["browser", "module", "main"],
    treeShaking: true,
    minify: ctx.options.mode === "production",
    entryNames: "[dir]/[name]-[hash]",
    chunkNames: "_shared/[name]-[hash]",
    assetNames: "_assets/[name]-[hash]",
    publicPath: ctx.config.publicPath,
    define: {
      "process.env.NODE_ENV": JSON.stringify(ctx.options.mode),
      "process.env.REMIX_DEV_SERVER_WS_PORT": JSON.stringify(
        ctx.config.devServerPort
      ),
    },
    jsx: "automatic",
    jsxDev: ctx.options.mode !== "production",
    plugins,
    supported: {
      "import-meta": true,
    },
  };
};

export const create = async (
  ctx: Context,
  refs: { lazyCssBundleHref: LazyValue<string | undefined> }
): Promise<Compiler> => {
  let compiler = await esbuild.context({
    ...createEsbuildConfig(ctx, refs),
    metafile: true,
  });

  let compile = async () => {
    let { metafile } = await compiler.rebuild();

    let hmr: Manifest["hmr"] | undefined = undefined;
    if (ctx.options.mode === "development" && ctx.config.future.v2_dev) {
      let hmrRuntimeOutput = Object.entries(metafile.outputs).find(
        ([_, output]) => output.inputs["hmr-runtime:remix:hmr"]
      )?.[0];
      invariant(hmrRuntimeOutput, "Expected to find HMR runtime in outputs");
      let hmrRuntime =
        ctx.config.publicPath +
        path.relative(
          ctx.config.assetsBuildDirectory,
          path.resolve(hmrRuntimeOutput)
        );
      hmr = {
        runtime: hmrRuntime,
        timestamp: Date.now(),
      };
    }

    return { metafile, hmr };
  };

  return {
    compile,
    cancel: compiler.cancel,
    dispose: compiler.dispose,
  };
};<|MERGE_RESOLUTION|>--- conflicted
+++ resolved
@@ -106,52 +106,6 @@
     }),
     nodeModulesPolyfillPlugin(),
     externalPlugin(/^node:.*/, { sideEffects: false }),
-<<<<<<< HEAD
-    {
-      // TODO: should be removed when error handling for compiler is improved
-      name: "warn-on-unresolved-imports",
-      setup: (build) => {
-        build.onResolve({ filter: /.*/ }, (args) => {
-          if (!isBareModuleId(resolvePath(args.path))) {
-            return undefined;
-          }
-
-          if (args.path === "remix:hmr") {
-            return undefined;
-          }
-
-          let packageName = getNpmPackageName(args.path);
-          let pkgManager = detectPackageManager() ?? "npm";
-          if (
-            ctx.options.onWarning &&
-            !isNodeBuiltIn(packageName) &&
-            !/\bnode_modules\b/.test(args.importer) &&
-            !args.path.endsWith(".css") &&
-            !isCssSideEffectImportPath(args.path) &&
-            // Silence spurious warnings when using Yarn PnP. Yarn PnP doesn’t use
-            // a `node_modules` folder to keep its dependencies, so the above check
-            // will always fail.
-            (pkgManager === "npm" ||
-              (pkgManager === "yarn" && process.versions.pnp == null))
-          ) {
-            try {
-              require.resolve(args.path, { paths: [args.importer] });
-            } catch (error: unknown) {
-              ctx.options.onWarning(
-                `The path "${args.path}" is imported in ` +
-                  `${path.relative(process.cwd(), args.importer)} but ` +
-                  `"${args.path}" was not found in your node_modules. ` +
-                  `Did you forget to install it?`,
-                args.path
-              );
-            }
-          }
-          return undefined;
-        });
-      },
-    } as esbuild.Plugin,
-=======
->>>>>>> 40a4d7d5
   ];
 
   if (ctx.options.mode === "development" && ctx.config.future.v2_dev) {
