import type { Plugin } from "esbuild";
import jsesc from "jsesc";

import type * as Channel from "../../../channel";
import type { RouteManifest } from "../../../config/routes";
import { type Manifest } from "../../../manifest";
import { assetsManifestVirtualModule } from "../virtualModules";
import { Cancel } from "../../cancel";

/**
 * Creates a virtual module called `@remix-run/dev/assets-manifest` that exports
 * the assets manifest. This is used in the server entry module to access the
 * assets manifest in the server build.
 */
export function serverAssetsManifestPlugin(
  channels: {
    manifest: Channel.Type<Manifest>;
  },
  routes: RouteManifest
): Plugin {
  let filter = assetsManifestVirtualModule.filter;

  return {
    name: "server-assets-manifest",
    setup(build) {
      build.onResolve({ filter }, ({ path }) => {
        return {
          path,
          namespace: "server-assets-manifest",
        };
      });

      build.onLoad({ filter }, async () => {
        let manifest = await channels.manifest.result;
<<<<<<< HEAD
        if (!manifest.ok) throw Error("canceled");

        // Filter out the routes that are not in this bundle
        let manifestWithRoutes = { ...manifest.value };
        let manifestRoutes = { ...manifest.value.routes };
        for (let id in manifestRoutes) {
          if (!(id in routes)) {
            delete manifestRoutes[id];
          }
        }
        manifestWithRoutes.routes = manifestRoutes;

=======
        if (!manifest.ok) throw new Cancel("server");
>>>>>>> fb74cb68
        return {
          contents: `export default ${jsesc(manifestWithRoutes, {
            es6: true,
          })};`,
          loader: "js",
        };
      });
    },
  };
}<|MERGE_RESOLUTION|>--- conflicted
+++ resolved
@@ -32,8 +32,7 @@
 
       build.onLoad({ filter }, async () => {
         let manifest = await channels.manifest.result;
-<<<<<<< HEAD
-        if (!manifest.ok) throw Error("canceled");
+        if (!manifest.ok) throw new Cancel("server");
 
         // Filter out the routes that are not in this bundle
         let manifestWithRoutes = { ...manifest.value };
@@ -45,9 +44,6 @@
         }
         manifestWithRoutes.routes = manifestRoutes;
 
-=======
-        if (!manifest.ok) throw new Cancel("server");
->>>>>>> fb74cb68
         return {
           contents: `export default ${jsesc(manifestWithRoutes, {
             es6: true,
