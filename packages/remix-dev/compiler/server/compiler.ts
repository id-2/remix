--- conflicted
+++ resolved
@@ -16,16 +16,12 @@
 import { serverEntryModulePlugin } from "./plugins/entry";
 import { serverRouteModulesPlugin } from "./plugins/routes";
 import { externalPlugin } from "../plugins/external";
-import { cssBundlePlugin } from "../plugins/cssBundlePlugin";
 import type * as Channel from "../../channel";
 import type { Context } from "../context";
 import type { RouteManifest } from "../../config/routes";
 import type { LazyValue } from "../lazyValue";
-<<<<<<< HEAD
-=======
 import { cssBundlePlugin } from "../plugins/cssBundlePlugin";
 import { writeMetafile } from "../analysis";
->>>>>>> a68dac28
 
 type Compiler = {
   // produce ./build/index.js
