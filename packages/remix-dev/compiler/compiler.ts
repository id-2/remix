import * as fs from "node:fs";
import * as path from "node:path";

import type { Context } from "./context";
import * as CSS from "./css";
import * as JS from "./js";
import * as Server from "./server";
import * as Channel from "../channel";
import type { Manifest } from "../manifest";
import { create as createManifest, write as writeManifest } from "./manifest";
import type { LazyValue } from "./lazyValue";
import { createLazyValue } from "./lazyValue";
import { err, ok } from "../result";
import { Cancel } from "./cancel";

type Compiler = {
  compile: (options?: {
    onManifest?: (manifest: Manifest) => void;
  }) => Promise<Manifest>;
  cancel: () => Promise<void>;
  dispose: () => Promise<void>;
};

export let create = async (ctx: Context): Promise<Compiler> => {
  // these variables _should_ be scoped to a build, not a compiler
  // but esbuild doesn't have an API for passing build-specific arguments for rebuilds
  // so instead use a mutable reference (`refs`) that is compiler-scoped
  // and gets reset on each build
  let refs = {
    lazyCssBundleHref: undefined as unknown as LazyValue<string | undefined>,
    manifestChannel: undefined as unknown as Channel.Type<Manifest>,
  };

  let serverBundles = Array.isArray(ctx.config.serverBundles)
    ? ctx.config.serverBundles
    : [
        {
          serverBuildPath: ctx.config.serverBuildPath,
          routes: ctx.config.routes,
        },
      ];

  let subcompiler = {
    css: await CSS.createCompiler(ctx),
    js: await JS.createCompiler(ctx, refs),
    serverBundles: await Promise.all(
      serverBundles.map(({ routes, serverBuildPath }) =>
        Server.createCompiler(ctx, routes, serverBuildPath, refs)
      )
    ),
  };
  let cancel = async () => {
    // resolve channels with error so that downstream tasks don't hang waiting for results from upstream tasks
    refs.lazyCssBundleHref.cancel();
    refs.manifestChannel.err();

    // optimization: cancel tasks
    await Promise.all([
      subcompiler.css.cancel(),
      subcompiler.js.cancel(),
      ...subcompiler.serverBundles.map((server) => server.cancel()),
    ]);
  };

  let compile = async (
    options: { onManifest?: (manifest: Manifest) => void } = {}
  ) => {
    let error: unknown | undefined = undefined;
    let errCancel = (thrown: unknown) => {
      if (error === undefined) {
        error = thrown;
      }
      void cancel();
      return err(thrown);
    };

    // keep track of manually written artifacts
<<<<<<< HEAD
    let writes: Promise<void>[] = [];
=======
    let writes: {
      js?: Promise<void>;
      cssBundle?: Promise<void>;
      manifest?: Promise<void>;
      server?: Promise<void>;
    } = {};
>>>>>>> c525f103

    // reset refs for this compilation
    refs.manifestChannel = Channel.create();
    refs.lazyCssBundleHref = createLazyValue({
      async get() {
        let { bundleOutputFile, outputFiles } = await subcompiler.css.compile();

        if (bundleOutputFile) {
          writes.push(CSS.writeBundle(ctx, outputFiles));
        }

        return (
          bundleOutputFile &&
          ctx.config.publicPath +
            path.relative(
              ctx.config.assetsBuildDirectory,
              path.resolve(bundleOutputFile.path)
            )
        );
      },
      onCancel: ({ reject }) => {
        reject(new Cancel("css-bundle"));
      },
    });

    // kickoff compilations in parallel
    let tasks = {
      js: subcompiler.js.compile().then(ok, errCancel),
      serverBundles: subcompiler.serverBundles.map((server) =>
        server.compile().then(ok, errCancel)
      ),
    };

    // js compilation (implicitly writes artifacts/js)
    let js = await tasks.js;
    if (!js.ok) throw error ?? js.error;
    let { metafile, outputFiles, hmr } = js.value;
    writes.js = JS.write(ctx.config, outputFiles);

    // artifacts/manifest
    let manifest = await createManifest({
      config: ctx.config,
      metafile,
      hmr,
      fileWatchCache: ctx.fileWatchCache,
    });
    refs.manifestChannel.ok(manifest);
    options.onManifest?.(manifest);
    writes.push(writeManifest(ctx.config, manifest));

    // server compilation
<<<<<<< HEAD
    await Promise.all(
      tasks.serverBundles.map(async (promise, i) => {
        let server = await promise;
        if (!server.ok) throw error ?? server.error;
        // artifacts/server
        let { serverBuildPath } = serverBundles[i];
        writes.push(Server.write(ctx.config, serverBuildPath, server.value));
      })
    );
=======
    let server = await tasks.server;
    if (!server.ok) throw error ?? server.error;
    // artifacts/server
    writes.server = Server.write(ctx.config, server.value).then(() => {
      // write the version to a sentinel file _after_ the server has been written
      // this allows the app server to watch for changes to `version.txt`
      // avoiding race conditions when the app server would attempt to reload a partially written server build
      let versionTxt = path.join(
        path.dirname(ctx.config.serverBuildPath),
        "version.txt"
      );
      fs.writeFileSync(versionTxt, manifest.version);
    });
>>>>>>> c525f103

    await Promise.all(writes);
    return manifest;
  };
  return {
    compile,
    cancel,
    dispose: async () => {
      await Promise.all([
        subcompiler.css.dispose(),
        subcompiler.js.dispose(),
        ...subcompiler.serverBundles.map((server) => server.dispose()),
      ]);
    },
  };
};<|MERGE_RESOLUTION|>--- conflicted
+++ resolved
@@ -75,16 +75,7 @@
     };
 
     // keep track of manually written artifacts
-<<<<<<< HEAD
     let writes: Promise<void>[] = [];
-=======
-    let writes: {
-      js?: Promise<void>;
-      cssBundle?: Promise<void>;
-      manifest?: Promise<void>;
-      server?: Promise<void>;
-    } = {};
->>>>>>> c525f103
 
     // reset refs for this compilation
     refs.manifestChannel = Channel.create();
@@ -122,7 +113,7 @@
     let js = await tasks.js;
     if (!js.ok) throw error ?? js.error;
     let { metafile, outputFiles, hmr } = js.value;
-    writes.js = JS.write(ctx.config, outputFiles);
+    writes.push(JS.write(ctx.config, outputFiles));
 
     // artifacts/manifest
     let manifest = await createManifest({
@@ -136,7 +127,6 @@
     writes.push(writeManifest(ctx.config, manifest));
 
     // server compilation
-<<<<<<< HEAD
     await Promise.all(
       tasks.serverBundles.map(async (promise, i) => {
         let server = await promise;
@@ -145,22 +135,16 @@
         let { serverBuildPath } = serverBundles[i];
         writes.push(Server.write(ctx.config, serverBuildPath, server.value));
       })
-    );
-=======
-    let server = await tasks.server;
-    if (!server.ok) throw error ?? server.error;
-    // artifacts/server
-    writes.server = Server.write(ctx.config, server.value).then(() => {
+    ).then(() => {
       // write the version to a sentinel file _after_ the server has been written
       // this allows the app server to watch for changes to `version.txt`
       // avoiding race conditions when the app server would attempt to reload a partially written server build
       let versionTxt = path.join(
-        path.dirname(ctx.config.serverBuildPath),
+        path.dirname(serverBundles[0].serverBuildPath),
         "version.txt"
       );
       fs.writeFileSync(versionTxt, manifest.version);
     });
->>>>>>> c525f103
 
     await Promise.all(writes);
     return manifest;
