import * as path from "path";

import type { Context } from "./context";
import * as CSS from "./css";
import * as JS from "./js";
import * as Server from "./server";
import * as Channel from "../channel";
import type { Manifest } from "../manifest";
import { create as createManifest, write as writeManifest } from "./manifest";
import type { LazyValue } from "./lazyValue";
import { createLazyValue } from "./lazyValue";
import { err, ok } from "../result";
import { Cancel } from "./cancel";

type Compiler = {
  compile: (options?: {
    onManifest?: (manifest: Manifest) => void;
  }) => Promise<Manifest>;
  cancel: () => Promise<void>;
  dispose: () => Promise<void>;
};

export let create = async (ctx: Context): Promise<Compiler> => {
  // these variables _should_ be scoped to a build, not a compiler
  // but esbuild doesn't have an API for passing build-specific arguments for rebuilds
  // so instead use a mutable reference (`refs`) that is compiler-scoped
  // and gets reset on each build
  let refs = {
    lazyCssBundleHref: undefined as unknown as LazyValue<string | undefined>,
    manifestChannel: undefined as unknown as Channel.Type<Manifest>,
  };

  let serverBundles = Array.isArray(ctx.config.serverBundles)
    ? ctx.config.serverBundles
    : [
        {
          serverBuildPath: ctx.config.serverBuildPath,
          routes: ctx.config.routes,
        },
      ];

  let subcompiler = {
    css: await CSS.createCompiler(ctx),
<<<<<<< HEAD
    js: await JS.createCompiler(ctx, channels),
    serverBundles: await Promise.all(
      serverBundles.map(({ routes, serverBuildPath }) =>
        Server.createCompiler(ctx, routes, serverBuildPath, channels)
      )
    ),
=======
    js: await JS.createCompiler(ctx, refs),
    server: await Server.createCompiler(ctx, refs),
>>>>>>> 40a4d7d5
  };
  let cancel = async () => {
    // resolve channels with error so that downstream tasks don't hang waiting for results from upstream tasks
    refs.lazyCssBundleHref.cancel();
    refs.manifestChannel.err();

    // optimization: cancel tasks
    await Promise.all([
      subcompiler.css.cancel(),
      subcompiler.js.cancel(),
      ...subcompiler.serverBundles.map((server) => server.cancel()),
    ]);
  };

  let compile = async (
    options: { onManifest?: (manifest: Manifest) => void } = {}
  ) => {
    let error: unknown | undefined = undefined;
    let errCancel = (thrown: unknown) => {
      if (error === undefined) {
        error = thrown;
      }
      cancel();
      return err(thrown);
    };

<<<<<<< HEAD
    // reset channels
    channels.cssBundleHref = Channel.create();
    channels.manifest = Channel.create();

    // kickoff compilations in parallel
    let tasks = {
      css: subcompiler.css.compile().then(ok, errCancel),
      js: subcompiler.js.compile().then(ok, errCancel),
      serverBundles: subcompiler.serverBundles.map((server) =>
        server.compile().then(ok, errCancel)
      ),
    };

=======
>>>>>>> 40a4d7d5
    // keep track of manually written artifacts
    let writes: Promise<void>[] = [];

    // reset refs for this compilation
    refs.manifestChannel = Channel.create();
    refs.lazyCssBundleHref = createLazyValue({
      async get() {
        let { bundleOutputFile, outputFiles } = await subcompiler.css.compile();

        if (bundleOutputFile) {
          writes.cssBundle = CSS.writeBundle(ctx, outputFiles);
        }

        return (
          bundleOutputFile &&
          ctx.config.publicPath +
            path.relative(
              ctx.config.assetsBuildDirectory,
              path.resolve(bundleOutputFile.path)
            )
        );
<<<<<<< HEAD
    channels.cssBundleHref.ok(cssBundleHref);
    if (css.value.bundle) {
      writes.push(CSS.writeBundle(ctx, css.value.outputFiles));
    }
=======
      },
      onCancel: ({ reject }) => {
        reject(new Cancel("css-bundle"));
      },
    });

    // kickoff compilations in parallel
    let tasks = {
      js: subcompiler.js.compile().then(ok, errCancel),
      server: subcompiler.server.compile().then(ok, errCancel),
    };
>>>>>>> 40a4d7d5

    // js compilation (implicitly writes artifacts/js)
    let js = await tasks.js;
    if (!js.ok) throw error ?? js.error;
    let { metafile, hmr } = js.value;

    // artifacts/manifest
    let manifest = await createManifest({
      config: ctx.config,
      metafile,
      hmr,
      fileWatchCache: ctx.fileWatchCache,
    });
<<<<<<< HEAD
    channels.manifest.ok(manifest);
    writes.push(writeManifest(ctx.config, manifest));
=======
    refs.manifestChannel.ok(manifest);
>>>>>>> 40a4d7d5
    options.onManifest?.(manifest);

    // server compilation
    await Promise.all(
      tasks.serverBundles.map(async (promise, i) => {
        let server = await promise;
        if (!server.ok) throw error ?? server.error;
        // artifacts/server
        let { serverBuildPath } = serverBundles[i];
        writes.push(Server.write(ctx.config, serverBuildPath, server.value));
      })
    );

    await Promise.all(writes);
    return manifest;
  };
  return {
    compile,
    cancel,
    dispose: async () => {
      await Promise.all([
        subcompiler.css.dispose(),
        subcompiler.js.dispose(),
        ...subcompiler.serverBundles.map((server) => server.dispose()),
      ]);
    },
  };
};<|MERGE_RESOLUTION|>--- conflicted
+++ resolved
@@ -41,17 +41,12 @@
 
   let subcompiler = {
     css: await CSS.createCompiler(ctx),
-<<<<<<< HEAD
-    js: await JS.createCompiler(ctx, channels),
+    js: await JS.createCompiler(ctx, refs),
     serverBundles: await Promise.all(
       serverBundles.map(({ routes, serverBuildPath }) =>
-        Server.createCompiler(ctx, routes, serverBuildPath, channels)
+        Server.createCompiler(ctx, routes, serverBuildPath, refs)
       )
     ),
-=======
-    js: await JS.createCompiler(ctx, refs),
-    server: await Server.createCompiler(ctx, refs),
->>>>>>> 40a4d7d5
   };
   let cancel = async () => {
     // resolve channels with error so that downstream tasks don't hang waiting for results from upstream tasks
@@ -78,22 +73,6 @@
       return err(thrown);
     };
 
-<<<<<<< HEAD
-    // reset channels
-    channels.cssBundleHref = Channel.create();
-    channels.manifest = Channel.create();
-
-    // kickoff compilations in parallel
-    let tasks = {
-      css: subcompiler.css.compile().then(ok, errCancel),
-      js: subcompiler.js.compile().then(ok, errCancel),
-      serverBundles: subcompiler.serverBundles.map((server) =>
-        server.compile().then(ok, errCancel)
-      ),
-    };
-
-=======
->>>>>>> 40a4d7d5
     // keep track of manually written artifacts
     let writes: Promise<void>[] = [];
 
@@ -104,7 +83,7 @@
         let { bundleOutputFile, outputFiles } = await subcompiler.css.compile();
 
         if (bundleOutputFile) {
-          writes.cssBundle = CSS.writeBundle(ctx, outputFiles);
+          writes.push(CSS.writeBundle(ctx, outputFiles));
         }
 
         return (
@@ -115,12 +94,6 @@
               path.resolve(bundleOutputFile.path)
             )
         );
-<<<<<<< HEAD
-    channels.cssBundleHref.ok(cssBundleHref);
-    if (css.value.bundle) {
-      writes.push(CSS.writeBundle(ctx, css.value.outputFiles));
-    }
-=======
       },
       onCancel: ({ reject }) => {
         reject(new Cancel("css-bundle"));
@@ -130,9 +103,10 @@
     // kickoff compilations in parallel
     let tasks = {
       js: subcompiler.js.compile().then(ok, errCancel),
-      server: subcompiler.server.compile().then(ok, errCancel),
+      serverBundles: subcompiler.serverBundles.map((server) =>
+        server.compile().then(ok, errCancel)
+      ),
     };
->>>>>>> 40a4d7d5
 
     // js compilation (implicitly writes artifacts/js)
     let js = await tasks.js;
@@ -146,13 +120,9 @@
       hmr,
       fileWatchCache: ctx.fileWatchCache,
     });
-<<<<<<< HEAD
-    channels.manifest.ok(manifest);
+    refs.manifestChannel.ok(manifest);
+    options.onManifest?.(manifest);
     writes.push(writeManifest(ctx.config, manifest));
-=======
-    refs.manifestChannel.ok(manifest);
->>>>>>> 40a4d7d5
-    options.onManifest?.(manifest);
 
     // server compilation
     await Promise.all(
