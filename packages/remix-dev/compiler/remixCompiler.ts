import type esbuild from "esbuild";

import { createChannel } from "../channel";
import type { RemixConfig } from "../config";
import type { AssetsManifest } from "./assets";
import type { BrowserCompiler } from "./compileBrowser";
import { createBrowserCompiler } from "./compileBrowser";
import type { ServerCompiler } from "./compilerServer";
import { createServerCompiler } from "./compilerServer";
import type { OnCompileFailure } from "./onCompileFailure";
import type { CompileOptions } from "./options";

type RemixCompiler = {
  browser: BrowserCompiler;
  server: ServerCompiler;
};

export const createRemixCompiler = (
  remixConfig: RemixConfig,
  options: CompileOptions
): RemixCompiler => {
  return {
    browser: createBrowserCompiler(remixConfig, options),
    server: createServerCompiler(remixConfig, options),
  };
};

export type CompileResult = {
  assetsManifest: AssetsManifest;
  metafile: {
    browser: esbuild.Metafile;
    servers: esbuild.Metafile[];
  };
};

export const compile = async (
  compiler: RemixCompiler,
  options: {
    onCompileFailure?: OnCompileFailure;
  } = {}
): Promise<CompileResult | undefined> => {
  try {
    let assetsManifestChannel = createChannel<AssetsManifest>();
    let browserPromise = compiler.browser.compile(assetsManifestChannel);
<<<<<<< HEAD
    let serverBundlesPromises = compiler.server.compileBundles(assetsManifestChannel);
    let [browser, ...servers] = await Promise.all([browserPromise, ...serverBundlesPromises]);
=======
    let serverPromise = compiler.server.compile(assetsManifestChannel);

    // await browser/server _before_ assets manifest channel
    // to fix https://github.com/remix-run/remix/issues/5631
    // this is temporary and is actively being refactored
    let browser = await browserPromise;
    let server = await serverPromise;
>>>>>>> eb113b75
    return {
      assetsManifest: await assetsManifestChannel.read(),
      metafile: {
        browser,
<<<<<<< HEAD
        servers
=======
        server,
>>>>>>> eb113b75
      },
    };
  } catch (error: unknown) {
    options.onCompileFailure?.(error as Error);
    return undefined;
  }
};

export const dispose = (compiler: RemixCompiler): void => {
  compiler.browser.dispose();
  compiler.server.dispose();
};<|MERGE_RESOLUTION|>--- conflicted
+++ resolved
@@ -42,27 +42,18 @@
   try {
     let assetsManifestChannel = createChannel<AssetsManifest>();
     let browserPromise = compiler.browser.compile(assetsManifestChannel);
-<<<<<<< HEAD
     let serverBundlesPromises = compiler.server.compileBundles(assetsManifestChannel);
-    let [browser, ...servers] = await Promise.all([browserPromise, ...serverBundlesPromises]);
-=======
-    let serverPromise = compiler.server.compile(assetsManifestChannel);
 
     // await browser/server _before_ assets manifest channel
     // to fix https://github.com/remix-run/remix/issues/5631
     // this is temporary and is actively being refactored
     let browser = await browserPromise;
-    let server = await serverPromise;
->>>>>>> eb113b75
+    let servers = await Promise.all(serverBundlesPromises);
     return {
       assetsManifest: await assetsManifestChannel.read(),
       metafile: {
         browser,
-<<<<<<< HEAD
         servers
-=======
-        server,
->>>>>>> eb113b75
       },
     };
   } catch (error: unknown) {
