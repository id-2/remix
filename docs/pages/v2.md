--- conflicted
+++ resolved
@@ -876,11 +876,7 @@
 
 For preparation of using Node's built in fetch implementation, installing the fetch globals is now a responsibility of the app server. If you are using `remix-serve`, nothing is required. If you are using your own app server, you will need to install the globals yourself.
 
-<<<<<<< HEAD
-```js filename=server.js
-=======
 ```ts filename=server.ts
->>>>>>> 33558d38
 import { installGlobals } from "@remix-run/node";
 
 installGlobals();
@@ -894,13 +890,6 @@
 npm i source-map-support
 ```
 
-<<<<<<< HEAD
-```js filename=server.js
-import sourceMapSupport from "source-map-support";
-sourceMapSupport.install();
-```
-
-=======
 ```ts filename=server.ts
 import sourceMapSupport from "source-map-support";
 
@@ -920,7 +909,6 @@
 };
 ```
 
->>>>>>> 33558d38
 [future-flags]: ./api-development-strategy
 [remix-config]: ../file-conventions/remix-config
 [flat-routes]: https://github.com/remix-run/remix/discussions/4482
